import streamlit as st
import geopandas as gpd
import rasterio
import numpy as np
from shapely.geometry import LineString, Point
import matplotlib.pyplot as plt
import os
from tempfile import NamedTemporaryFile

st.set_page_config(
    page_title="ADA Slope Compliance Tool",
    page_icon="🦽",
    layout="wide",
)

ADA_SLOPE_THRESHOLD = 0.05  # 5%

def sample_elevation(points_gdf, dem_path):
    with rasterio.open(dem_path) as src:
        if points_gdf.crs is None:
            raise ValueError("Input points must have a CRS")
        if points_gdf.crs != src.crs:
            points_gdf = points_gdf.to_crs(src.crs)

        # Filter to Point geometries but keep existing attributes
        points_gdf = points_gdf[points_gdf.geometry.apply(lambda g: isinstance(g, Point))].copy()

        coords = [(pt.x, pt.y) for pt in points_gdf.geometry]
        elevations = list(src.sample(coords))
        nodata = src.nodata or -9999
        points_gdf["elevation"] = [val[0] if val and val[0] != nodata else None for val in elevations]

    # After sampling, ensure points are in a metric CRS for distance calculations
    if points_gdf.crs.is_geographic:
        points_gdf = points_gdf.to_crs("EPSG:26917")

    return points_gdf

def compute_smoothed_slopes(points_gdf, window_size=3, slope_threshold=ADA_SLOPE_THRESHOLD):
    """Compute slope segments with a sliding window of *window_size* points."""

    if window_size < 3 or window_size % 2 == 0:
        raise ValueError("window_size must be an odd integer >= 3")

    if points_gdf.crs is None:
        raise ValueError("Points must have a CRS")
    if points_gdf.crs.is_geographic:
        points_gdf = points_gdf.to_crs("EPSG:26917")

    half_window = window_size // 2
    if 'path_id' in points_gdf.columns:
        grouped = points_gdf.groupby('path_id')
    else:
        grouped = [(None, points_gdf)]

    segments = []
    slopes = []
    compliance = []
    group_ids = []

    for group_id, group in grouped:
        group = group.loc[group.geometry.apply(lambda p: isinstance(p, Point))]
        # Preserve the original ordering from the input instead of sorting by
        # coordinates which can reorder curved paths incorrectly
        group = group.sort_index().reset_index(drop=True)

        for i in range(half_window, len(group) - half_window):
            window = group.iloc[i - half_window:i + half_window + 1]
            if window["elevation"].isnull().any():
                continue

            pt1, pt2 = window.iloc[0], window.iloc[-1]
            elev_diff = pt2["elevation"] - pt1["elevation"]
            dist = pt1.geometry.distance(pt2.geometry)
            slope = elev_diff / dist if dist != 0 else 0

            segment = LineString([pt1.geometry, pt2.geometry])
            segments.append(segment)
            slopes.append(round(slope, 4))
            compliance.append(abs(slope) <= slope_threshold)
            group_ids.append(group_id)

    return gpd.GeoDataFrame({
        "path_id": group_ids,
        "slope": slopes,
        "ada_compliant": compliance,
        "geometry": segments
    }, crs=points_gdf.crs)

def render_map(gdf_slopes):
    fig, ax = plt.subplots(figsize=(12, 8))
    gdf_slopes[gdf_slopes['ada_compliant']].plot(
        ax=ax, color='green', linewidth=1, label='ADA Compliant'
    )
    gdf_slopes[~gdf_slopes['ada_compliant']].plot(
        ax=ax, color='red', linewidth=1.5, label='Non-Compliant'
    )
    plt.legend()
    plt.axis('off')
    plt.tight_layout()
    st.pyplot(fig)

def main():
<<<<<<< HEAD
    st.title("ADA Slope Compliance Tool")
    st.markdown("Upload a DEM raster (GeoTIFF) and point GeoJSON to compute ADA slope compliance.")

    raster_file = st.file_uploader("Upload DEM raster (.tif)", type=["tif"])
    points_file = st.file_uploader("Upload GeoJSON of elevation-sampled points", type=["geojson"])

    if raster_file and points_file:
=======
    st.title("🦽 ADA Slope Compliance Tool")
    st.markdown(
        "Upload a DEM raster (GeoTIFF) and a GeoJSON of points with elevations to analyze walkway compliance."
    )

    with st.sidebar:
        st.header("Input Data")
        raster_file = st.file_uploader("DEM raster (.tif)", type=["tif"])
        points_file = st.file_uploader("Sampled points (.geojson)", type=["geojson"])

        st.header("Options")
        slope_percent = st.slider("ADA slope threshold (%)", 1, 20, 5)
        window_size = st.number_input(
            "Smoothing window size (odd)", min_value=3, step=2, value=3
        )
        compute = st.button("Compute Slopes")

    if compute and raster_file and points_file:
>>>>>>> 75113e71
        with NamedTemporaryFile(delete=False, suffix=".tif") as tmp_raster:
            tmp_raster.write(raster_file.read())
            dem_path = tmp_raster.name

        with NamedTemporaryFile(delete=False, suffix=".geojson") as tmp_points:
            tmp_points.write(points_file.read())
            points_path = tmp_points.name

        gdf_points = gpd.read_file(points_path)
        gdf_sampled = sample_elevation(gdf_points, dem_path)

        slope_threshold = slope_percent / 100.0
        gdf_slopes = compute_smoothed_slopes(
            gdf_sampled, window_size=int(window_size), slope_threshold=slope_threshold
        )

        st.success("Slope computation complete!")

        compliant = int(gdf_slopes["ada_compliant"].sum())
        non_compliant = len(gdf_slopes) - compliant
        compliance_rate = round(100 * compliant / len(gdf_slopes), 2)

        col1, col2, col3, col4 = st.columns(4)
        col1.metric("Total Segments", len(gdf_slopes))
        col2.metric("Compliant", compliant)
        col3.metric("Non-Compliant", non_compliant)
        col4.metric("Compliance Rate", f"{compliance_rate}%")

        st.markdown("### Slope Map")
        render_map(gdf_slopes)

        gdf_download = gdf_slopes.to_crs("EPSG:4326")
        geojson = gdf_download.to_json()
        st.download_button(
            "Download GeoJSON",
            geojson,
            file_name="slope_segments.geojson",
            mime="application/geo+json",
        )
    else:
        st.info("Upload data and click Compute to begin.")

if __name__ == "__main__":
    main()<|MERGE_RESOLUTION|>--- conflicted
+++ resolved
@@ -101,15 +101,6 @@
     st.pyplot(fig)
 
 def main():
-<<<<<<< HEAD
-    st.title("ADA Slope Compliance Tool")
-    st.markdown("Upload a DEM raster (GeoTIFF) and point GeoJSON to compute ADA slope compliance.")
-
-    raster_file = st.file_uploader("Upload DEM raster (.tif)", type=["tif"])
-    points_file = st.file_uploader("Upload GeoJSON of elevation-sampled points", type=["geojson"])
-
-    if raster_file and points_file:
-=======
     st.title("🦽 ADA Slope Compliance Tool")
     st.markdown(
         "Upload a DEM raster (GeoTIFF) and a GeoJSON of points with elevations to analyze walkway compliance."
@@ -128,7 +119,6 @@
         compute = st.button("Compute Slopes")
 
     if compute and raster_file and points_file:
->>>>>>> 75113e71
         with NamedTemporaryFile(delete=False, suffix=".tif") as tmp_raster:
             tmp_raster.write(raster_file.read())
             dem_path = tmp_raster.name
